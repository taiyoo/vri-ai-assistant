from __future__ import annotations

from typing import TYPE_CHECKING, Any, Dict, List, Literal, Optional, Type, get_args

from app.routes.schemas.base import BaseSchema
from app.routes.schemas.bot_guardrails import (
    BedrockGuardrailsInput,
    BedrockGuardrailsOutput,
)
from app.routes.schemas.bot_kb import (
    BedrockKnowledgeBaseInput,
    BedrockKnowledgeBaseOutput,
)
<<<<<<< HEAD
from pydantic import Field, field_validator, root_validator, validator
=======
from app.routes.schemas.conversation import type_model_name
from pydantic import Field, create_model, validator
>>>>>>> 8afe1c99

if TYPE_CHECKING:
    from app.repositories.models.custom_bot import BotModel

# Knowledge sync status type
# NOTE: `ORIGINAL_NOT_FOUND` is used when the original bot is removed.
type_sync_status = Literal[
    "QUEUED",
    "KNOWLEDGE_BASE_STACK_CREATED",
    "RUNNING",
    "SUCCEEDED",
    "FAILED",
    "ORIGINAL_NOT_FOUND",
]

type_shared_scope = Literal["partial", "all", "private"]


def _create_model_activate_input(model_names: List[str]) -> Type[BaseSchema]:
    fields: Dict[str, Any] = {
        name.replace("-", "_").replace(".", "_"): (bool, True) for name in model_names
    }
    return create_model("ActiveModelsInput", **fields, __base__=BaseSchema)


ActiveModelsInput = _create_model_activate_input(list(get_args(type_model_name)))


def create_model_activate_output(model_names: List[str]) -> Type[BaseSchema]:
    fields: Dict[str, Any] = {
        name.replace("-", "_").replace(".", "_"): (bool, True) for name in model_names
    }
    return create_model("ActiveModelsOutput", **fields, __base__=BaseSchema)


ActiveModelsOutput = create_model_activate_output(list(get_args(type_model_name)))


class GenerationParams(BaseSchema):
    max_tokens: int
    top_k: int
    top_p: float
    temperature: float
    stop_sequences: list[str]


class AgentTool(BaseSchema):
    name: str
    description: str


class Agent(BaseSchema):
    tools: list[AgentTool]


class AgentInput(BaseSchema):
    tools: list[str] = Field(..., description="List of tool names")


class Knowledge(BaseSchema):
    source_urls: list[str]
    sitemap_urls: list[str]
    filenames: list[str]
    s3_urls: list[str]

    @validator("s3_urls", each_item=True)
    def validate_s3_url(cls, v):
        if not v.startswith("s3://"):
            raise ValueError(f"Invalid S3 URL format: {v}")

        url_parts = v.replace("s3://", "").split("/")
        if len(url_parts) < 1:
            raise ValueError(f"Invalid S3 URL format: {v}")

        bucket_name = url_parts.pop(0)
        prefix = "/".join(url_parts)

        if not bucket_name:
            raise ValueError(f"Invalid S3 URL format: {v}")

        if not v.endswith("/"):
            raise ValueError(f"Invalid S3 URL format (must end with a '/'): {v}")

        return v


class KnowledgeDiffInput(BaseSchema):
    source_urls: list[str]
    sitemap_urls: list[str]
    s3_urls: list[str]
    added_filenames: list[str]
    deleted_filenames: list[str]
    unchanged_filenames: list[str]


class ConversationQuickStarter(BaseSchema):
    title: str
    example: str


class BotInput(BaseSchema):
    id: str
    title: str
    instruction: str
    description: str | None
    generation_params: GenerationParams | None
    agent: Optional[AgentInput] = None
    knowledge: Knowledge | None
    display_retrieved_chunks: bool
    conversation_quick_starters: list[ConversationQuickStarter] | None
    bedrock_knowledge_base: BedrockKnowledgeBaseInput | None = None
    bedrock_guardrails: BedrockGuardrailsInput | None = None
    active_models: ActiveModelsInput  # type: ignore

    def has_knowledge(self) -> bool:
        if self.knowledge is None:
            return False

        return (
            len(self.knowledge.source_urls) > 0
            or len(self.knowledge.sitemap_urls) > 0
            or len(self.knowledge.filenames) > 0
            or len(self.knowledge.s3_urls) > 0
        )

    def has_guardrails(self) -> bool:
        if self.bedrock_guardrails is None:
            return False

        return self.bedrock_guardrails.is_guardrail_enabled == True


class BotModifyInput(BaseSchema):
    title: str
    instruction: str
    description: str | None
    generation_params: GenerationParams | None
    agent: Optional[AgentInput] = None
    knowledge: KnowledgeDiffInput | None
    display_retrieved_chunks: bool
    conversation_quick_starters: list[ConversationQuickStarter] | None
    bedrock_knowledge_base: BedrockKnowledgeBaseInput | None = None
    bedrock_guardrails: BedrockGuardrailsInput | None = None
    active_models: ActiveModelsInput  # type: ignore

    def _has_update_files(self) -> bool:
        return self.knowledge is not None and (
            len(self.knowledge.added_filenames) > 0
            or len(self.knowledge.deleted_filenames) > 0
        )

    def _has_update_source_urls(self, current_bot_model: BotModel) -> bool:
        return self.knowledge is not None and (
            len(self.knowledge.source_urls) > 0
            and (
                set(self.knowledge.source_urls)
                != set(current_bot_model.knowledge.source_urls)
            )
        )

    def _is_crawling_scope_modified(self, current_bot_model: BotModel) -> bool:
        if (
            self.bedrock_knowledge_base is None
            or current_bot_model.bedrock_knowledge_base is None
        ):
            return False
        return (
            self.bedrock_knowledge_base.web_crawling_scope
            != current_bot_model.bedrock_knowledge_base.web_crawling_scope
        )

    def _is_crawling_filters_modified(self, current_bot_model: BotModel) -> bool:
        if (
            self.bedrock_knowledge_base is None
            or current_bot_model.bedrock_knowledge_base is None
            or self.bedrock_knowledge_base.web_crawling_filters is None
            or current_bot_model.bedrock_knowledge_base.web_crawling_filters is None
        ):
            return False
        return set(
            self.bedrock_knowledge_base.web_crawling_filters.exclude_patterns
        ) != set(
            current_bot_model.bedrock_knowledge_base.web_crawling_filters.exclude_patterns
        ) or set(
            self.bedrock_knowledge_base.web_crawling_filters.include_patterns
        ) != set(
            current_bot_model.bedrock_knowledge_base.web_crawling_filters.include_patterns
        )

    def is_guardrails_update_required(self, current_bot_model: BotModel) -> bool:
        # Check if self.bedrock_guardrails is None
        if not self.bedrock_guardrails:
            return False

        # Check if guardrails are enabled or any of the settings have changed
        if self.bedrock_guardrails.is_guardrail_enabled == True or (
            current_bot_model.bedrock_guardrails
            and (
                self.bedrock_guardrails.is_guardrail_enabled
                != current_bot_model.bedrock_guardrails.is_guardrail_enabled
                or self.bedrock_guardrails.hate_threshold
                != current_bot_model.bedrock_guardrails.hate_threshold
                or self.bedrock_guardrails.insults_threshold
                != current_bot_model.bedrock_guardrails.insults_threshold
                or self.bedrock_guardrails.sexual_threshold
                != current_bot_model.bedrock_guardrails.sexual_threshold
                or self.bedrock_guardrails.grounding_threshold
                != current_bot_model.bedrock_guardrails.grounding_threshold
                or self.bedrock_guardrails.relevance_threshold
                != current_bot_model.bedrock_guardrails.relevance_threshold
            )
        ):
            return True

        # If none of the conditions above are met, guardrails are not required
        return False

    def is_embedding_required(self, current_bot_model: BotModel) -> bool:
        if self._has_update_files():
            return True

        if self._has_update_source_urls(current_bot_model):
            return True

        if self._is_crawling_scope_modified(current_bot_model):
            return True

        if self._is_crawling_filters_modified(current_bot_model):
            return True

        if self.knowledge is not None and current_bot_model.has_knowledge():
            if (
                set(self.knowledge.source_urls)
                == set(current_bot_model.knowledge.source_urls)
                and set(self.knowledge.sitemap_urls)
                == set(current_bot_model.knowledge.sitemap_urls)
                and set(self.knowledge.s3_urls)
                == set(current_bot_model.knowledge.s3_urls)
            ):
                pass
            else:
                return True

        return False


class BotModifyOutput(BaseSchema):
    id: str
    title: str
    instruction: str
    description: str
    generation_params: GenerationParams
    agent: Agent
    knowledge: Knowledge
    conversation_quick_starters: list[ConversationQuickStarter]
    bedrock_knowledge_base: BedrockKnowledgeBaseOutput | None
    bedrock_guardrails: BedrockGuardrailsOutput | None
    active_models: ActiveModelsOutput  # type: ignore


class BotOutput(BaseSchema):
    id: str
    title: str
    description: str
    instruction: str
    create_time: float
    last_used_time: float
    is_public: bool
    is_starred: bool
    # Whether the bot is owned by the user
    owned: bool
    generation_params: GenerationParams
    agent: Agent
    knowledge: Knowledge
    sync_status: type_sync_status
    sync_status_reason: str
    sync_last_exec_id: str
    display_retrieved_chunks: bool
    conversation_quick_starters: list[ConversationQuickStarter]
    bedrock_knowledge_base: BedrockKnowledgeBaseOutput | None
    bedrock_guardrails: BedrockGuardrailsOutput | None
    active_models: ActiveModelsOutput  # type: ignore


class BotMetaOutput(BaseSchema):
    id: str
    title: str
    description: str
    create_time: float
    last_used_time: float
    is_starred: bool
    owned: bool
    # Whether the bot is available or not.
    # This can be `False` if the bot is not owned by the user and original bot is removed.
    available: bool
    sync_status: type_sync_status
    shared_scope: type_shared_scope
    shared_status: str = Field(
        ...,
        description="Shared status of the bot. Possible values: `private`, `shared` and `pinned@xxx",
    )


class BotSummaryOutput(BaseSchema):
    id: str
    title: str
    description: str
    create_time: float
    last_used_time: float
    is_starred: bool
    has_agent: bool
    owned: bool
    sync_status: type_sync_status
    has_knowledge: bool
    conversation_quick_starters: list[ConversationQuickStarter]
<<<<<<< HEAD
    shared_scope: type_shared_scope
    shared_status: str = Field(
        ...,
        description="Shared status of the bot. Possible values: `private`, `shared` and `pinned@xxx",
    )


# class BotSwitchVisibilityInput(BaseSchema):
#     to_public: bool


class PrivateVisibilityInput(BaseSchema):
    target_shared_scope: Literal["private"]
=======
    active_models: ActiveModelsOutput  # type: ignore
>>>>>>> 8afe1c99


class PartialVisibilityInput(BaseSchema):
    target_shared_scope: Literal["partial"]
    target_allowed_user_ids: list[str]
    target_allowed_group_ids: list[str]


class AllVisibilityInput(BaseSchema):
    target_shared_scope: Literal["all"]


BotSwitchVisibilityInput = (
    PrivateVisibilityInput | PartialVisibilityInput | AllVisibilityInput
)


class BotStarredInput(BaseSchema):
    starred: bool


class BotPresignedUrlOutput(BaseSchema):
    url: str<|MERGE_RESOLUTION|>--- conflicted
+++ resolved
@@ -11,12 +11,8 @@
     BedrockKnowledgeBaseInput,
     BedrockKnowledgeBaseOutput,
 )
-<<<<<<< HEAD
-from pydantic import Field, field_validator, root_validator, validator
-=======
 from app.routes.schemas.conversation import type_model_name
 from pydantic import Field, create_model, validator
->>>>>>> 8afe1c99
 
 if TYPE_CHECKING:
     from app.repositories.models.custom_bot import BotModel
@@ -332,23 +328,16 @@
     sync_status: type_sync_status
     has_knowledge: bool
     conversation_quick_starters: list[ConversationQuickStarter]
-<<<<<<< HEAD
     shared_scope: type_shared_scope
     shared_status: str = Field(
         ...,
         description="Shared status of the bot. Possible values: `private`, `shared` and `pinned@xxx",
     )
-
-
-# class BotSwitchVisibilityInput(BaseSchema):
-#     to_public: bool
+    active_models: ActiveModelsOutput  # type: ignore
 
 
 class PrivateVisibilityInput(BaseSchema):
     target_shared_scope: Literal["private"]
-=======
-    active_models: ActiveModelsOutput  # type: ignore
->>>>>>> 8afe1c99
 
 
 class PartialVisibilityInput(BaseSchema):
