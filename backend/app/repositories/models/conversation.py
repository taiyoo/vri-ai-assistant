from __future__ import annotations

<<<<<<< HEAD
import re
from pathlib import Path
from typing import Annotated, Any, Literal, Self, TypedDict, TypeGuard
=======
import json
import re
from pathlib import Path
from typing import Annotated, Any, Literal, Self, TypeGuard, TYPE_CHECKING
>>>>>>> 8afe1c99
from urllib.parse import urlparse

from app.repositories.models.common import Base64EncodedBytes
from app.routes.schemas.conversation import (
    AttachmentContent,
    Content,
    DocumentToolResult,
    ImageContent,
    ImageToolResult,
    JsonToolResult,
    MessageInput,
    RelatedDocument,
    SimpleMessage,
    TextContent,
    TextToolResult,
    ToolResult,
    ToolResultContent,
    ToolResultContentBody,
    ToolUseContent,
    ToolUseContentBody,
    type_model_name,
)
from app.utils import generate_presigned_url
from mypy_boto3_bedrock_runtime.literals import DocumentFormatType, ImageFormatType
from mypy_boto3_bedrock_runtime.type_defs import (
    ContentBlockTypeDef,
    ToolResultBlockTypeDef,
    ToolResultContentBlockOutputTypeDef,
    ToolUseBlockOutputTypeDef,
    ToolUseBlockTypeDef,
)
from pydantic import BaseModel, Discriminator, Field, JsonValue, field_validator
<<<<<<< HEAD
=======

if TYPE_CHECKING:
    from app.agents.tools.agent_tool import ToolRunResult
>>>>>>> 8afe1c99


class TextContentModel(BaseModel):
    content_type: Literal["text"]
    body: str = Field(
        ...,
        description="Text string.",
    )

    @classmethod
    def from_text_content(cls, content: TextContent) -> Self:
        return cls(
            content_type="text",
            body=content.body,
        )

    def to_content(self) -> Content:
        return TextContent(
            content_type="text",
            body=self.body,
        )

    def to_contents_for_converse(self) -> list[ContentBlockTypeDef]:
        return [
            {
                "text": self.body,
            }
        ]


def _is_converse_supported_image_format(format: str) -> TypeGuard[ImageFormatType]:
    return format in {"gif", "jpeg", "png", "webp"}


class ImageContentModel(BaseModel):
    content_type: Literal["image"]
    media_type: str
    body: Base64EncodedBytes = Field(
        ...,
        description="Image bytes.",
    )

    @classmethod
    def from_image_content(cls, content: ImageContent) -> Self:
        return cls(
            content_type="image",
            media_type=content.media_type,
            body=content.body,
        )

    def to_content(self) -> Content:
        return ImageContent(
            content_type="image",
            media_type=self.media_type,
            body=self.body,
        )

    def to_contents_for_converse(self) -> list[ContentBlockTypeDef]:
        # e.g. "image/png" -> "png"
        format = self.media_type.split("/")[1] if self.media_type else "unknown"

        return (
            [
                {
                    "image": {
                        "format": format,
                        "source": {"bytes": self.body},
                    },
                },
            ]
            if _is_converse_supported_image_format(format)
            else []
        )


def _is_converse_supported_document_format(ext: str) -> TypeGuard[DocumentFormatType]:
    supported_formats = {
        "pdf",
        "csv",
        "doc",
        "docx",
        "xls",
        "xlsx",
        "html",
        "txt",
        "md",
    }
    return ext in supported_formats


def _convert_to_valid_file_name(file_name: str) -> str:
    # Note: The document file name can only contain alphanumeric characters,
    # whitespace characters, hyphens, parentheses, and square brackets.
    # The name can't contain more than one consecutive whitespace character.
    file_name = re.sub(r"[^a-zA-Z0-9\s\-\(\)\[\]]", "", file_name)
    file_name = re.sub(r"\s+", " ", file_name)
    file_name = file_name.strip()

    return file_name


class AttachmentContentModel(BaseModel):
    content_type: Literal["attachment"]
    body: Base64EncodedBytes = Field(
        ...,
        description="Attachment file bytes.",
    )
    file_name: str

    @classmethod
    def from_attachment_content(cls, content: AttachmentContent) -> Self:
        return cls(
            content_type="attachment",
            body=content.body,
            file_name=content.file_name,
        )

    def to_content(self) -> Content:
        return AttachmentContent(
            content_type="attachment",
            body=self.body,
            file_name=self.file_name,
        )

    def to_contents_for_converse(self) -> list[ContentBlockTypeDef]:
        # e.g. "document.txt" -> "txt"
        format = Path(self.file_name).suffix[1:]

        # e.g. "document.txt" -> "document"
        name = Path(self.file_name).stem

        return (
            [
                {
                    "document": {
                        "format": format,
                        "name": _convert_to_valid_file_name(name),
                        "source": {"bytes": self.body},
                    },
                },
            ]
            if _is_converse_supported_document_format(format)
            else []
        )


class FeedbackModel(BaseModel):
    thumbs_up: bool
    category: str
    comment: str


class ChunkModel(BaseModel):
    content: str
    content_type: str = Field(default="s3")
    source: str
    rank: int


class ToolUseContentModelBody(BaseModel):
    tool_use_id: str
    name: str
    input: dict[str, JsonValue]

    @classmethod
    def from_tool_use_content(cls, tool_use_content: ToolUseBlockOutputTypeDef) -> Self:
        return cls(
            tool_use_id=tool_use_content["toolUseId"],
            name=tool_use_content["name"],
            input=tool_use_content["input"],
        )

    @classmethod
    def from_tool_use_content_body(cls, body: ToolUseContentBody) -> Self:
        return cls(
            tool_use_id=body.tool_use_id,
            name=body.name,
            input=body.input,
        )

    def to_tool_use_content_body(self) -> ToolUseContentBody:
        return ToolUseContentBody(
            tool_use_id=self.tool_use_id,
            name=self.name,
            input=self.input,
        )

    def to_tool_use_for_converse(self) -> ToolUseBlockTypeDef:
        return {
            "toolUseId": self.tool_use_id,
            "name": self.name,
            "input": self.input,
        }


class ToolUseContentModel(BaseModel):
    content_type: Literal["toolUse"] = Field(
        ..., description="Content type. Note that image is only available for claude 3."
    )
    body: ToolUseContentModelBody

    @classmethod
    def from_tool_use_content(cls, content: ToolUseContent) -> Self:
        return cls(
            content_type="toolUse",
            body=ToolUseContentModelBody.from_tool_use_content_body(body=content.body),
        )

    def to_content(self) -> Content:
        return ToolUseContent(
            content_type="toolUse",
            body=self.body.to_tool_use_content_body(),
        )

    def to_contents_for_converse(self) -> list[ContentBlockTypeDef]:
        return [
            {
                "toolUse": self.body.to_tool_use_for_converse(),
            },
        ]


class TextToolResultModel(BaseModel):
    text: str

    @classmethod
    def from_text_tool_result(cls, tool_result: TextToolResult) -> Self:
        return cls(
            text=tool_result.text,
        )

    def to_tool_result(self) -> ToolResult:
        return TextToolResult(
            text=self.text,
        )

    def to_content_for_converse(self) -> ToolResultContentBlockOutputTypeDef:
        return {
            "text": self.text,
        }


class JsonToolResultModel(BaseModel):
    json_: dict[str, JsonValue] = Field(
        alias="json"
    )  # `json` is a reserved keyword on pydantic

    @classmethod
    def from_json_tool_result(cls, tool_result: JsonToolResult) -> Self:
        return cls(
            json=tool_result.json_,
        )

    def to_tool_result(self) -> ToolResult:
        return JsonToolResult(
            json=self.json_,
        )

    def to_content_for_converse(self) -> ToolResultContentBlockOutputTypeDef:
        return {
            "json": self.json_,
        }


class ImageToolResultModel(BaseModel):
    format: ImageFormatType
    image: Base64EncodedBytes

    @classmethod
    def from_image_tool_result(cls, tool_result: ImageToolResult) -> Self:
        return cls(
            format=tool_result.format,
            image=tool_result.image,
        )

    def to_tool_result(self) -> ToolResult:
        return ImageToolResult(
            format=self.format,
            image=self.image,
        )

    def to_content_for_converse(self) -> ToolResultContentBlockOutputTypeDef:
        return {
            "image": {
                "format": self.format,
                "source": {
                    "bytes": self.image,
                },
            },
        }


class DocumentToolResultModel(BaseModel):
    format: DocumentFormatType
    name: str
    document: Base64EncodedBytes

    @classmethod
    def from_document_tool_result(cls, tool_result: DocumentToolResult) -> Self:
        return cls(
            format=tool_result.format,
            name=tool_result.name,
            document=tool_result.document,
        )

    def to_tool_result(self) -> ToolResult:
        return DocumentToolResult(
            format=self.format,
            name=self.name,
            document=self.document,
        )

    def to_content_for_converse(self) -> ToolResultContentBlockOutputTypeDef:
        return {
            "document": {
                "format": self.format,
                "name": self.name,
                "source": {
                    "bytes": self.document,
                },
            },
        }


ToolResultModel = (
    TextToolResultModel
    | JsonToolResultModel
    | ImageToolResultModel
    | DocumentToolResultModel
)


def tool_result_model_from_tool_result(tool_result: ToolResult) -> ToolResultModel:
    if isinstance(tool_result, TextToolResult):
        return TextToolResultModel.from_text_tool_result(tool_result=tool_result)

    elif isinstance(tool_result, JsonToolResult):
        return JsonToolResultModel.from_json_tool_result(tool_result=tool_result)

    elif isinstance(tool_result, ImageToolResult):
        return ImageToolResultModel.from_image_tool_result(tool_result=tool_result)

    elif isinstance(tool_result, DocumentToolResult):
        return DocumentToolResultModel.from_document_tool_result(tool_result=tool_result)

    else:
        raise ValueError(f"Unknown tool result type")


def tool_result_model_from_tool_result_content(
    content: ToolResultContentBlockOutputTypeDef,
) -> ToolResultModel:
    if "text" in content:
        return TextToolResultModel(text=content["text"])

    elif "json" in content:
        return JsonToolResultModel(json=content["json"])

    elif "image" in content:
        return ImageToolResultModel(
            format=content["image"]["format"],
            image=(
                content["image"]["source"]["bytes"]
                if "bytes" in content["image"]["source"]
                else b""
            ),
        )

    elif "document" in content:
        return DocumentToolResultModel(
            format=content["document"]["format"],
            name=content["document"]["name"],
            document=(
                content["document"]["source"]["bytes"]
                if "bytes" in content["document"]["source"]
                else b""
            ),
        )

    else:
        raise ValueError(f"Unknown tool result type")


class ToolResultContentModelBody(BaseModel):
    tool_use_id: str
    content: list[ToolResultModel]
    status: Literal["error", "success"]

    @field_validator("content", mode="before")
    @classmethod
    def validate_content(cls, v: Any) -> list:
        if type(v) == list:
            return v

        else:
            # For backward compatibility
            return [v]

    @classmethod
    def from_tool_result_content_body(cls, body: ToolResultContentBody) -> Self:
        return cls(
            tool_use_id=body.tool_use_id,
            content=[
                tool_result_model_from_tool_result(tool_result=tool_result)
                for tool_result in body.content
            ],
            status=body.status,
        )

    def to_tool_result_for_converse(self) -> ToolResultBlockTypeDef:
        return {
            "toolUseId": self.tool_use_id,
            "status": self.status,
            "content": [content.to_content_for_converse() for content in self.content],
        }

    def to_tool_result_content_body(self) -> ToolResultContentBody:
        return ToolResultContentBody(
            tool_use_id=self.tool_use_id,
            content=[content.to_tool_result() for content in self.content],
            status=self.status,
        )


class ToolResultContentModel(BaseModel):
    content_type: Literal["toolResult"] = Field(
        ..., description="Content type. Note that image is only available for claude 3."
    )
    body: ToolResultContentModelBody

    @classmethod
    def from_tool_result_content(cls, content: ToolResultContent) -> Self:
        return cls(
            content_type="toolResult",
            body=ToolResultContentModelBody.from_tool_result_content_body(content.body),
        )

    @classmethod
    def from_tool_run_result(
        cls,
        run_result: ToolRunResult,
        model: type_model_name,
        display_citation: bool,
    ) -> Self:
        result_contents = [
            related_document.to_tool_result_model(
                display_citation=display_citation,
            )
            for related_document in run_result["related_documents"]
        ]

        from app.bedrock import is_nova_model

        if is_nova_model(model=model):
            text_or_json_contents = [
                result_content
                for result_content in result_contents
                if isinstance(result_content, TextToolResultModel)
                or isinstance(result_content, JsonToolResultModel)
            ]
            if len(text_or_json_contents) > 1:
                return cls(
                    content_type="toolResult",
                    body=ToolResultContentModelBody(
                        tool_use_id=run_result["tool_use_id"],
                        content=[
                            TextToolResultModel(
                                text=json.dumps(
                                    [
                                        (
                                            content.json_
                                            if isinstance(content, JsonToolResultModel)
                                            else content.text
                                        )
                                        for content in text_or_json_contents
                                    ]
                                ),
                            ),
                        ],
                        status=run_result["status"],
                    ),
                )

        return cls(
            content_type="toolResult",
            body=ToolResultContentModelBody(
                tool_use_id=run_result["tool_use_id"],
                content=result_contents,
                status=run_result["status"],
            ),
        )

    def to_content(self) -> Content:
        return ToolResultContent(
            content_type="toolResult",
            body=self.body.to_tool_result_content_body(),
        )

    def to_contents_for_converse(self) -> list[ContentBlockTypeDef]:
        return [
            {
                "toolResult": self.body.to_tool_result_for_converse(),
            },
        ]


ContentModel = Annotated[
    TextContentModel
    | ImageContentModel
    | AttachmentContentModel
    | ToolUseContentModel
    | ToolResultContentModel,
    Discriminator("content_type"),
]


def content_model_from_content(content: Content) -> ContentModel:

    if isinstance(content, TextContent):
        return TextContentModel.from_text_content(content=content)

    elif isinstance(content, ImageContent):
        return ImageContentModel.from_image_content(content=content)

    elif isinstance(content, AttachmentContent):
        return AttachmentContentModel.from_attachment_content(content=content)

    elif isinstance(content, ToolUseContent):
        return ToolUseContentModel.from_tool_use_content(content=content)

    elif isinstance(content, ToolResultContent):
        return ToolResultContentModel.from_tool_result_content(content=content)
    else:
        raise ValueError(f"Unknown content type")


class SimpleMessageModel(BaseModel):
    role: str
    content: list[ContentModel]

    @classmethod
    def from_message_model(cls, message: MessageModel):
        return SimpleMessageModel(
            role=message.role,
            content=message.content,
        )

    def to_schema(self) -> SimpleMessage:
        return SimpleMessage(
            role=self.role,
            content=[content.to_content() for content in self.content],
        )


class MessageModel(BaseModel):
    role: str
    content: list[ContentModel]
    model: type_model_name
    children: list[str]
    parent: str | None
    create_time: float
    feedback: FeedbackModel | None = None
    used_chunks: list[ChunkModel] | None = None
    thinking_log: list[SimpleMessageModel] | None = Field(
        default=None, description="Only available for agent."
    )

    @field_validator("thinking_log", mode="before")
    @classmethod
    def validate_thinking_log(cls, v: Any) -> list | None:
        if type(v) == list:
            return v

        else:
            # For backward compatibility
            return None

    @field_validator("content", mode="before")
    @classmethod
    def validate_content(cls, v: Any) -> list:
        if type(v) == list:
            return v

        else:
            # For backward compatibility
            return [v]

    @classmethod
    def from_message_input(cls, message_input: MessageInput):
        return MessageModel(
            role=message_input.role,
            content=[
                content_model_from_content(content=content)
                for content in message_input.content
            ],
            model=message_input.model,
            children=[],
            parent=message_input.parent_message_id,
            create_time=0,
            feedback=None,
            used_chunks=None,
            thinking_log=None,
        )


class ConversationModel(BaseModel):
    id: str
    create_time: float
    title: str
    total_price: float
    message_map: dict[str, MessageModel]
    last_message_id: str
    bot_id: str | None
    should_continue: bool


class ConversationMeta(BaseModel):
    id: str
    title: str
    create_time: float
    model: str
    bot_id: str | None


class RelatedDocumentModel(BaseModel):
    content: ToolResultModel
    source_id: str
    source_name: str | None = None
    source_link: str | None = None

    def to_tool_result_model(self, display_citation: bool) -> ToolResultModel:
        if isinstance(self.content, TextToolResultModel):
            if display_citation:
                return JsonToolResultModel(
                    json={
                        "source_id": self.source_id,
                        "content": self.content.text,
                    },
                )

            else:
                return self.content

        elif isinstance(self.content, JsonToolResultModel):
            if display_citation:
                return JsonToolResultModel(
                    json={
                        "source_id": self.source_id,
                        "content": self.content.json_,
                    },
                )

            else:
                return self.content

        else:
            return self.content

    def get_source_link_for_schema(self) -> str | None:
        if self.source_link is None:
            return None

        url = urlparse(url=self.source_link)
        if url.scheme == "s3":
            source_link = generate_presigned_url(
                bucket=url.netloc,
                key=url.path.removeprefix("/"),
                client_method="get_object",
            )
            return source_link

        else:
            # Return the source as is for knowledge base references
            return self.source_link

    def to_schema(self) -> RelatedDocument:
        return RelatedDocument(
            content=self.content.to_tool_result(),
            source_id=self.source_id,
            source_name=self.source_name,
            source_link=self.get_source_link_for_schema(),
        )<|MERGE_RESOLUTION|>--- conflicted
+++ resolved
@@ -1,15 +1,9 @@
 from __future__ import annotations
 
-<<<<<<< HEAD
-import re
-from pathlib import Path
-from typing import Annotated, Any, Literal, Self, TypedDict, TypeGuard
-=======
 import json
 import re
 from pathlib import Path
-from typing import Annotated, Any, Literal, Self, TypeGuard, TYPE_CHECKING
->>>>>>> 8afe1c99
+from typing import TYPE_CHECKING, Annotated, Any, Literal, Self, TypeGuard
 from urllib.parse import urlparse
 
 from app.repositories.models.common import Base64EncodedBytes
@@ -42,12 +36,9 @@
     ToolUseBlockTypeDef,
 )
 from pydantic import BaseModel, Discriminator, Field, JsonValue, field_validator
-<<<<<<< HEAD
-=======
 
 if TYPE_CHECKING:
     from app.agents.tools.agent_tool import ToolRunResult
->>>>>>> 8afe1c99
 
 
 class TextContentModel(BaseModel):
