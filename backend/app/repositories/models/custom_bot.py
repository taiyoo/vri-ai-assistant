<<<<<<< HEAD
from typing import Self

from app.config import DEFAULT_GENERATION_CONFIG
from app.config import GenerationParams as GenerationParamsDict
from app.repositories.models.common import Float
from app.repositories.models.custom_bot_guardrails import BedrockGuardrailsModel
from app.repositories.models.custom_bot_kb import BedrockKnowledgeBaseModel
from app.routes.schemas.bot import (
    Agent,
    BedrockGuardrailsOutput,
    BedrockKnowledgeBaseOutput,
    BotInput,
    BotMetaOutput,
    BotOutput,
    BotSummaryOutput,
    ConversationQuickStarter,
    GenerationParams,
    Knowledge,
    type_shared_scope,
    type_sync_status,
)
from app.user import User
from app.utils import get_current_time, get_user_cognito_groups
from pydantic import BaseModel, Field, ValidationInfo, field_validator, model_validator
=======
from typing import Any, Dict, List, Literal, Type, get_args

from app.repositories.models.common import DynamicBaseModel, Float
from app.repositories.models.custom_bot_guardrails import BedrockGuardrailsModel
from app.repositories.models.custom_bot_kb import BedrockKnowledgeBaseModel
from app.routes.schemas.bot import type_sync_status
from app.routes.schemas.conversation import type_model_name
from pydantic import BaseModel, ConfigDict, create_model


def _create_model_activate_model(model_names: List[str]) -> Type[DynamicBaseModel]:
    fields: Dict[str, Any] = {
        name.replace("-", "_").replace(".", "_"): (bool, True) for name in model_names
    }
    return create_model("ActiveModelsModel", __base__=DynamicBaseModel, **fields)


ActiveModelsModel: Type[BaseModel] = _create_model_activate_model(
    list(get_args(type_model_name))
)


default_active_models = ActiveModelsModel.model_validate(
    {field_name: True for field_name in ActiveModelsModel.model_fields.keys()}
)
>>>>>>> 8afe1c99


class KnowledgeModel(BaseModel):
    source_urls: list[str]
    sitemap_urls: list[str]
    filenames: list[str]
    s3_urls: list[str]

    def __str_in_claude_format__(self) -> str:
        """Description of the knowledge in Claude format."""
        _source_urls = "<source_urls>"
        for url in self.source_urls:
            _source_urls += f"<url>{url}</url>"
        _source_urls += "</source_urls>"
        _sitemap_urls = "<sitemap_urls>"
        for url in self.sitemap_urls:
            _sitemap_urls += f"<url>{url}</url>"
        _sitemap_urls += "</sitemap_urls>"
        _filenames = "<filenames>"
        for filename in self.filenames:
            _filenames += f"<filename>{filename}</filename>"
        _filenames += "</filenames>"
        _s3_urls = "<s3_urls>"
        for url in self.s3_urls:
            _s3_urls += f"<url>{url}</url>"
        _s3_urls += "</s3_urls>"
        return f"{_source_urls}{_sitemap_urls}{_filenames}{_s3_urls}"


class GenerationParamsModel(BaseModel):
    max_tokens: int
    top_k: int
    top_p: Float
    temperature: Float
    stop_sequences: list[str]


class AgentToolModel(BaseModel):
    name: str
    description: str


class AgentModel(BaseModel):
    tools: list[AgentToolModel]


class ConversationQuickStarterModel(BaseModel):
    title: str
    example: str


class BotModel(BaseModel):
    id: str
    owner_user_id: str
    title: str
    description: str
    instruction: str
    create_time: Float

    # SK
    last_used_time: Float
    # GSI-2 PK (SharedScopeIndex)
    shared_scope: type_shared_scope = Field(
        ..., description="`partial` or `all` or None. None means the bot is not shared."
    )
    # GSI-2 SK (SharedScopeIndex)
    shared_status: str = Field(
        ...,
        description="`unshared`, `shared`, or `pinned@xxx` (xxx is a 3-digit integer)",
    )
    allowed_cognito_groups: list[str]
    allowed_cognito_users: list[str]
    # LSI-1 SK (StarredIndex)
    is_starred: bool

    # # This can be used as the bot is public or not. Also used for GSI PK
    # public_bot_id: str | None
    # is_starred: bool

    generation_params: GenerationParamsModel
    agent: AgentModel
    knowledge: KnowledgeModel
    sync_status: type_sync_status
    sync_status_reason: str
    sync_last_exec_id: str
    published_api_stack_name: str | None
    published_api_datetime: int | None
    published_api_codebuild_id: str | None
    display_retrieved_chunks: bool
    conversation_quick_starters: list[ConversationQuickStarterModel]
    bedrock_knowledge_base: BedrockKnowledgeBaseModel | None
    bedrock_guardrails: BedrockGuardrailsModel | None
    active_models: ActiveModelsModel  # type: ignore

    @staticmethod
    def __is_pinned_format(value: str) -> bool:
        """Check if the value matches the 'pinned@xxx' format."""
        if value.startswith("pinned@"):
            parts = value.split("@")
            return len(parts) == 2 and parts[1].isdigit() and len(parts[1]) == 3
        return False

    @field_validator("shared_status")
    def validate_shared_status(cls, value: str) -> str:
        if value in {"unshared", "shared"} or cls.__is_pinned_format(value):
            return value
        raise ValueError(
            f"Invalid shared_status: {value}. Must be 'unshared', 'shared', or 'pinned@xxx' (xxx is a 3-digit integer)."
        )

    @model_validator(mode="after")
    def validate_shared_scope(self) -> Self:
        if self.shared_scope == "private":
            if self.shared_status != "unshared":
                raise ValueError(
                    "shared_status must be 'unshared' when shared_scope is 'private'."
                )
            if self.allowed_cognito_groups or self.allowed_cognito_users:
                raise ValueError(
                    "allowed_cognito_groups and allowed_cognito_users must be empty when shared_scope is 'private'."
                )
        elif self.shared_scope == "partial":
            if self.shared_status == "unshared":
                raise ValueError(
                    "shared_status must be 'shared' or 'pinned@xxx' when shared_scope is 'partial'."
                )
            if not self.allowed_cognito_groups and not self.allowed_cognito_users:
                raise ValueError(
                    "allowed_cognito_groups or allowed_cognito_users must be set when shared_scope is 'partial'."
                )
        elif self.shared_scope == "all":
            if self.shared_status == "unshared":
                raise ValueError(
                    "shared_status must be 'shared' or 'pinned@xxx' when shared_scope is 'all'."
                )
        return self

    @field_validator("published_api_stack_name", mode="after")
    def validate_published_api_stack_name(
        cls, value: str | None, info: ValidationInfo
    ) -> str | None:
        if value is not None:
            if info.data.get("shared_scope") != "all":
                raise ValueError(
                    "published_api_stack_name must be None when shared_scope is not 'all'."
                )
        return value

    def has_knowledge(self) -> bool:
        return (
            len(self.knowledge.source_urls) > 0
            or len(self.knowledge.sitemap_urls) > 0
            or len(self.knowledge.filenames) > 0
            or len(self.knowledge.s3_urls) > 0
            or self.has_bedrock_knowledge_base()
        )

    def is_agent_enabled(self) -> bool:
        return len(self.agent.tools) > 0

    def has_bedrock_knowledge_base(self) -> bool:
        return self.bedrock_knowledge_base is not None and (
            self.bedrock_knowledge_base.knowledge_base_id is not None
            or self.bedrock_knowledge_base.exist_knowledge_base_id is not None
        )

    def is_pinned(self) -> bool:
        return self.shared_status.startswith("pinned@")

    def is_accessible_by_user(self, user: User) -> bool:
        """Check if the bot is accessible by the user. This is used for reading the bot."""
        if user.is_admin() or self.owner_user_id == user.id:
            return True

        if self.shared_scope == "private":
            return False

        if self.shared_scope == "all":
            return True

        if user.id in self.allowed_cognito_users:
            return True

        # Check if the user is in the allowed Cognito groups
        user_groups = get_user_cognito_groups(user)
        return any(group in self.allowed_cognito_groups for group in user_groups)

    def is_editable_by_user(self, user: User) -> bool:
        """Check if the bot is editable by the user. This is used for updating and deleting the bot."""
        if user.is_admin():
            return True

        if self.is_owned_by_user(user):
            return True

        return False

    def is_owned_by_user(self, user: User) -> bool:
        """Check if the bot is owned by the user."""
        return self.owner_user_id == user.id

    @classmethod
    def from_input(
        cls, bot_input: BotInput, owner_user_id: str, knowledge: KnowledgeModel
    ) -> Self:
        """Create a BotModel instance. This is used when creating a new bot."""
        from app.agents.utils import get_tool_by_name

        current_time = get_current_time()

        generation_params: GenerationParamsDict = (
            {
                "max_tokens": bot_input.generation_params.max_tokens,
                "top_k": bot_input.generation_params.top_k,
                "top_p": bot_input.generation_params.top_p,
                "temperature": bot_input.generation_params.temperature,
                "stop_sequences": bot_input.generation_params.stop_sequences,
            }
            if bot_input.generation_params
            else DEFAULT_GENERATION_CONFIG
        )

        agent = (
            AgentModel(
                tools=[
                    AgentToolModel(name=t.name, description=t.description)
                    for t in [
                        get_tool_by_name(tool_name) for tool_name in bot_input.agent.tools
                    ]
                ]
            )
            if bot_input.agent
            else AgentModel(tools=[])
        )

        sync_status: type_sync_status = (
            "QUEUED"
            if bot_input.has_knowledge() or bot_input.has_guardrails()
            else "SUCCEEDED"
        )

        return cls(
            id=bot_input.id,
            owner_user_id=owner_user_id,
            title=bot_input.title,
            description=bot_input.description or "",
            instruction=bot_input.instruction,
            create_time=current_time,
            last_used_time=current_time,
            shared_scope="private",
            shared_status="unshared",
            allowed_cognito_groups=[],
            allowed_cognito_users=[],
            is_starred=False,
            generation_params=GenerationParamsModel(**generation_params),
            agent=agent,
            knowledge=knowledge,
            sync_status=sync_status,
            sync_status_reason="",
            sync_last_exec_id="",
            published_api_stack_name=None,
            published_api_datetime=None,
            published_api_codebuild_id=None,
            display_retrieved_chunks=bot_input.display_retrieved_chunks,
            conversation_quick_starters=(
                []
                if bot_input.conversation_quick_starters is None
                else [
                    ConversationQuickStarterModel(
                        title=starter.title,
                        example=starter.example,
                    )
                    for starter in bot_input.conversation_quick_starters
                ]
            ),
            bedrock_knowledge_base=(
                BedrockKnowledgeBaseModel(
                    **(bot_input.bedrock_knowledge_base.model_dump())
                )
                if bot_input.bedrock_knowledge_base
                else None
            ),
            bedrock_guardrails=(
                BedrockGuardrailsModel(**(bot_input.bedrock_guardrails.model_dump()))
                if bot_input.bedrock_guardrails
                else None
            ),
        )

    def to_output(self) -> BotOutput:
        return BotOutput(
            id=self.id,
            title=self.title,
            description=self.description,
            instruction=self.instruction,
            create_time=self.create_time,
            last_used_time=self.last_used_time,
            is_public=self.shared_scope == "all",
            is_starred=self.is_starred,
            owned=True,
            generation_params=GenerationParams.model_validate(self.generation_params),
            agent=Agent.model_validate(self.agent),
            knowledge=Knowledge.model_validate(self.knowledge),
            sync_status=self.sync_status,
            sync_status_reason=self.sync_status_reason,
            sync_last_exec_id=self.sync_last_exec_id,
            display_retrieved_chunks=self.display_retrieved_chunks,
            conversation_quick_starters=[
                ConversationQuickStarter.model_validate(starter)
                for starter in self.conversation_quick_starters
            ],
            bedrock_knowledge_base=(
                BedrockKnowledgeBaseOutput.model_validate(self.bedrock_knowledge_base)
                if self.bedrock_knowledge_base
                else None
            ),
            bedrock_guardrails=(
                BedrockGuardrailsOutput.model_validate(self.bedrock_guardrails)
                if self.bedrock_guardrails
                else None
            ),
        )

    def to_summary_output(self, user: User) -> BotSummaryOutput:
        return BotSummaryOutput(
            id=self.id,
            title=self.title,
            description=self.description,
            create_time=self.create_time,
            last_used_time=self.last_used_time,
            is_starred=self.is_starred,
            has_agent=self.is_agent_enabled(),
            owned=self.is_owned_by_user(user),
            sync_status=self.sync_status,
            has_knowledge=self.has_knowledge(),
            conversation_quick_starters=[
                ConversationQuickStarter(
                    title=starter.title,
                    example=starter.example,
                )
                for starter in self.conversation_quick_starters
            ],
            shared_scope=self.shared_scope,
            shared_status=self.shared_status,
        )


class BotAliasModel(BaseModel):
    # TODO: N+1だと不要なものを洗い出す
    # 必須なもの: original_bot_id (N+1取得時), is_origin_accessible
    # Original削除された際にタイトルなどが必要なため、以下は必要
    # title, description
    # その他必要なもの
    # create_time, last_used_time, is_starred, sync_status, has_knowledge, has_agent, conversation_quick_starters
    original_bot_id: str = Field(..., description="Original Bot ID")
    owner_user_id: str = Field(..., description="Owner User ID")
    title: str
    description: str

    is_origin_accessible: bool

    create_time: Float
    last_used_time: Float
    is_starred: bool
    sync_status: type_sync_status
    has_knowledge: bool
    has_agent: bool
    conversation_quick_starters: list[ConversationQuickStarterModel]
    active_models: ActiveModelsModel  # type: ignore

    @classmethod
    def from_bot_for_initial_alias(cls, bot: BotModel) -> Self:
        """Create a BotAliasModel instance. This is used when creating a new alias."""
        current_time = get_current_time()
        return cls(
            original_bot_id=bot.id,
            owner_user_id=bot.owner_user_id,
            title=bot.title,
            description=bot.description,
            is_origin_accessible=True,
            create_time=current_time,
            last_used_time=current_time,
            is_starred=False,
            sync_status=bot.sync_status,
            has_knowledge=bot.has_knowledge(),
            has_agent=bot.is_agent_enabled(),
            conversation_quick_starters=bot.conversation_quick_starters,
        )


class BotMeta(BaseModel):
    id: str = Field(..., description="Bot ID")
    title: str
    description: str
    create_time: Float
    last_used_time: Float
    is_starred: bool
    sync_status: type_sync_status
    has_bedrock_knowledge_base: bool
    # Whether the bot is owned by the user
    owned: bool

    shared_scope: type_shared_scope
    shared_status: str = Field(
        ..., description="private, shared, or pinned@xxx (xxx is a 3-digit integer)"
    )

    # Whether the bot is available or not.
    # This can be `False` if the bot is not owned by the user and original bot is removed or not permitted to use.
    is_origin_accessible: bool

    # is_public: bool
    # # Whether the bot is available or not.
    # # This can be `False` if the bot is not owned by the user and original bot is removed.
    # available: bool

    @classmethod
    def from_dynamo_item(
        cls,
        item: dict,
        owned: bool,
        is_origin_accessible: bool,
        is_starred: bool | None = None,
    ) -> Self:
        _is_starred: bool = (
            is_starred if is_starred is not None else item.get("IsStarred", False)
        )
        assert item["ItemType"].find("BOT") != -1, f"Invalid ItemType: {item['ItemType']}"
        return cls(
            id=item["BotId"],
            title=item["Title"],
            description=item["Description"],
            create_time=item["CreateTime"],
            last_used_time=item["LastUsedTime"],
            is_starred=_is_starred,
            sync_status=item["SyncStatus"],
            has_bedrock_knowledge_base=bool(item.get("BedrockKnowledgeBase")),
            owned=owned,
            is_origin_accessible=is_origin_accessible,
            shared_scope=item.get("SharedScope", "private"),
            shared_status=item["SharedStatus"],
        )

    @classmethod
    def from_dynamo_alias_item(
        cls,
        item: dict,
        owned: bool,
        is_origin_accessible: bool,
        is_starred: bool | None = None,
    ) -> Self:
        _is_starred: bool = (
            is_starred if is_starred is not None else item.get("IsStarred", False)
        )
        assert (
            item["ItemType"].find("ALIAS") != -1
        ), f"Invalid ItemType: {item['ItemType']}"
        return cls(
            id=item["OriginalBotId"],
            title=item["Title"],
            description=item["Description"],
            create_time=item["CreateTime"],
            last_used_time=item["LastUsedTime"],
            is_starred=_is_starred,
            sync_status=item["SyncStatus"],
            has_bedrock_knowledge_base=bool(item.get("BedrockKnowledgeBase")),
            owned=owned,
            is_origin_accessible=is_origin_accessible,
            shared_scope="private",
            shared_status="unshared",
        )

    def to_output(self) -> BotMetaOutput:
        return BotMetaOutput(
            id=self.id,
            title=self.title,
            description=self.description,
            create_time=self.create_time,
            last_used_time=self.last_used_time,
            is_starred=self.is_starred,
            owned=self.owned,
            available=self.is_origin_accessible,
            sync_status=self.sync_status,
            shared_scope=self.shared_scope,
            shared_status=self.shared_status,
        )


class BotMetaWithStackInfo(BaseModel):
    id: str = Field(..., description="Bot ID")
    title: str
    description: str
    create_time: Float
    last_used_time: Float
    sync_status: type_sync_status
    owner_user_id: str
    published_api_stack_name: str | None
    published_api_datetime: int | None<|MERGE_RESOLUTION|>--- conflicted
+++ resolved
@@ -1,9 +1,8 @@
-<<<<<<< HEAD
-from typing import Self
+from typing import Any, Dict, List, Self, Type, get_args
 
 from app.config import DEFAULT_GENERATION_CONFIG
 from app.config import GenerationParams as GenerationParamsDict
-from app.repositories.models.common import Float
+from app.repositories.models.common import DynamicBaseModel, Float
 from app.repositories.models.custom_bot_guardrails import BedrockGuardrailsModel
 from app.repositories.models.custom_bot_kb import BedrockKnowledgeBaseModel
 from app.routes.schemas.bot import (
@@ -20,18 +19,17 @@
     type_shared_scope,
     type_sync_status,
 )
+from app.routes.schemas.conversation import type_model_name
 from app.user import User
 from app.utils import get_current_time, get_user_cognito_groups
-from pydantic import BaseModel, Field, ValidationInfo, field_validator, model_validator
-=======
-from typing import Any, Dict, List, Literal, Type, get_args
-
-from app.repositories.models.common import DynamicBaseModel, Float
-from app.repositories.models.custom_bot_guardrails import BedrockGuardrailsModel
-from app.repositories.models.custom_bot_kb import BedrockKnowledgeBaseModel
-from app.routes.schemas.bot import type_sync_status
-from app.routes.schemas.conversation import type_model_name
-from pydantic import BaseModel, ConfigDict, create_model
+from pydantic import (
+    BaseModel,
+    Field,
+    ValidationInfo,
+    create_model,
+    field_validator,
+    model_validator,
+)
 
 
 def _create_model_activate_model(model_names: List[str]) -> Type[DynamicBaseModel]:
@@ -49,7 +47,6 @@
 default_active_models = ActiveModelsModel.model_validate(
     {field_name: True for field_name in ActiveModelsModel.model_fields.keys()}
 )
->>>>>>> 8afe1c99
 
 
 class KnowledgeModel(BaseModel):
