--- conflicted
+++ resolved
@@ -506,23 +506,6 @@
             bots.append(
                 BotMeta.from_dynamo_item(item, owned=True, is_origin_accessible=True)
             )
-<<<<<<< HEAD
-=======
-            if "BedrockKnowledgeBase" in item
-            else None
-        ),
-        bedrock_guardrails=(
-            BedrockGuardrailsModel(**item["GuardrailsParams"])
-            if "GuardrailsParams" in item
-            else None
-        ),
-        active_models=(
-            ActiveModelsModel.model_validate(item.get("ActiveModels"))
-            if item.get("ActiveModels")
-            else default_active_models  # for backward compatibility
-        ),
-    )
->>>>>>> 8afe1c99
 
         # Process aliases and batch get original bots
         if alias_items:
@@ -712,30 +695,10 @@
     table = get_bot_table_client()
     logger.info("Finding pinned bots")
 
-<<<<<<< HEAD
     response = table.query(
         IndexName="SharedScopeIndex",
         KeyConditionExpression=Key("SharedScope").eq("all")
         & Key("SharedStatus").begins_with("pinned"),
-=======
-    bot = BotAliasModel(
-        id=decompose_bot_alias_id(item["SK"]),
-        title=item["Title"],
-        description=item["Description"],
-        original_bot_id=item["OriginalBotId"],
-        create_time=float(item["CreateTime"]),
-        last_used_time=float(item["LastBotUsed"]),
-        is_pinned=item["IsPinned"],
-        sync_status=item["SyncStatus"],
-        has_knowledge=item["HasKnowledge"],
-        has_agent=item.get("HasAgent", False),
-        conversation_quick_starters=item.get("ConversationQuickStarters", []),
-        active_models=(
-            ActiveModelsModel.model_validate(item.get("ActiveModels"))
-            if item.get("ActiveModels")
-            else default_active_models  # for backward compatibility
-        ),
->>>>>>> 8afe1c99
     )
 
     bots = [
