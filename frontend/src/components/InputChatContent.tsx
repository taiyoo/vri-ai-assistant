--- conflicted
+++ resolved
@@ -10,11 +10,7 @@
 import useChat from '../hooks/useChat';
 import { TextAttachmentType } from '../hooks/useChat'
 import Button from './Button';
-<<<<<<< HEAD
-import { PiArrowsCounterClockwise, PiX, PiFileTextThin } from 'react-icons/pi';
-=======
-import { PiArrowsCounterClockwise, PiX, PiArrowFatLineRight } from 'react-icons/pi';
->>>>>>> 409443df
+import { PiArrowsCounterClockwise, PiX, PiArrowFatLineRight, PiFileTextThin } from 'react-icons/pi';
 import { TbPhotoPlus } from 'react-icons/tb';
 import { useTranslation } from 'react-i18next';
 import ButtonIcon from './ButtonIcon';
@@ -107,16 +103,13 @@
   const { t } = useTranslation();
   const { postingMessage, hasError, messages, getShouldContinue } = useChat();
   const { disabledImageUpload, model, acceptMediaType } = useModel();
-<<<<<<< HEAD
 
   const extendedAcceptMediaType = useMemo(() => {
     return [...acceptMediaType, '.md', '.ts', '.js']; // 追加のメディアタイプをここに追加
   }, [acceptMediaType]);    
 
-=======
   const [shouldContinue, setShouldContinue] = useState(false);
   
->>>>>>> 409443df
   const [content, setContent] = useState('');
   const {
     base64EncodedImages,
@@ -413,7 +406,6 @@
             </ModalDialog>
           </div>
         )}
-<<<<<<< HEAD
         {textFiles.length > 0 && (
           <div className="relative m-2 mr-24 flex flex-wrap gap-3">
             {textFiles.map((file, idx) => (
@@ -434,19 +426,6 @@
         )}
         {(messages.length > 1) && (
           <div className="absolute -top-14 right-0 flex space-x-2">
-            {messages.length > 1 && (
-              <Button
-                className="bg-aws-paper p-2 text-sm"
-                outlined
-                disabled={disabledRegenerate || props.disabled}
-                onClick={props.onRegenerate}>
-                <PiArrowsCounterClockwise className="mr-2" />
-                {t('button.regenerate')}
-              </Button>
-            )}
-=======
-        {messages.length > 1 && (
-          <div className="absolute -top-14 right-0 flex space-x-2">
             {shouldContinue && !disableContinue && !props.disabled && (
               <Button
                 className="bg-aws-paper p-2 text-sm"
@@ -456,15 +435,14 @@
                 {t('button.continue')}
               </Button>
             )}
-            <Button
-              className="bg-aws-paper p-2 text-sm"
-              outlined
-              disabled={disabledRegenerate || props.disabled}
-              onClick={props.onRegenerate}>
-              <PiArrowsCounterClockwise className="mr-2" />
-              {t('button.regenerate')}
-            </Button>
->>>>>>> 409443df
+              <Button
+                className="bg-aws-paper p-2 text-sm"
+                outlined
+                disabled={disabledRegenerate || props.disabled}
+                onClick={props.onRegenerate}>
+                <PiArrowsCounterClockwise className="mr-2" />
+                {t('button.regenerate')}
+              </Button>
           </div>
         )}
       </div>
